--- conflicted
+++ resolved
@@ -35,11 +35,7 @@
     id("com.github.johnrengelman.shadow") version "7.0.0"
 }
 
-<<<<<<< HEAD
-version = "10.1.4"
-=======
 version = "10.5.0-SNAPSHOT"
->>>>>>> 046251ad
 group = "org.mongodb.spark"
 
 description = "The official MongoDB Apache Spark Connect Connector."
@@ -53,15 +49,9 @@
     mavenCentral()
 }
 
-<<<<<<< HEAD
 // Usage: ./gradlew -DscalaVersion=2.12 -DsparkVersion=3.1.2
 val scalaVersion = System.getProperty("scalaVersion", "2.12")
 val sparkVersion = System.getProperty("sparkVersion", "3.5.0")
-=======
-// Usage: ./gradlew -DscalaVersion=2.12 -DsparkVersion=3.1.4
-val scalaVersion = System.getProperty("scalaVersion", "2.13")
-val sparkVersion = System.getProperty("sparkVersion", "3.5.1")
->>>>>>> 046251ad
 
 extra.apply {
     set("annotationsVersion", "22.0.0")
@@ -253,8 +243,6 @@
         trimTrailingWhitespace()
         endWithNewline()
         indentWithSpaces()
-
-        palantirJavaFormat().style("GOOGLE")
     }
 
     kotlinGradle {
