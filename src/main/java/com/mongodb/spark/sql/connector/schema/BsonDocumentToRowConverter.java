--- conflicted
+++ resolved
@@ -18,7 +18,6 @@
 package com.mongodb.spark.sql.connector.schema;
 
 import static com.mongodb.spark.sql.connector.schema.ConverterHelper.BSON_VALUE_CODEC;
-import static com.mongodb.spark.sql.connector.schema.ConverterHelper.getJsonWriterSettings;
 import static com.mongodb.spark.sql.connector.schema.ConverterHelper.toJson;
 import static java.lang.String.format;
 import static java.util.concurrent.TimeUnit.SECONDS;
@@ -74,6 +73,7 @@
 import org.bson.RawBsonDocument;
 import org.bson.codecs.EncoderContext;
 import org.bson.io.BasicOutputBuffer;
+import org.bson.json.JsonWriterSettings;
 import org.bson.types.Decimal128;
 import org.jetbrains.annotations.NotNull;
 import org.jetbrains.annotations.VisibleForTesting;
@@ -106,11 +106,11 @@
    * @param originalSchema schema for the row
    * @param readConfig the read config
    */
-  public BsonDocumentToRowConverter(final StructType originalSchema, final ReadConfig readConfig) {
+  public BsonDocumentToRowConverter(final StructType originalSchema, final boolean outputExtendedJson, final ReadConfig readConfig) {
     this.isPermissive = readConfig.isPermissive();
     this.schema = isPermissive ? (StructType) forceNullableSchema(originalSchema) : originalSchema;
     this.rowToInternalRowFunction = new RowToInternalRowFunction(schema);
-    this.outputExtendedJson = readConfig.outputExtendedJson();
+    this.outputExtendedJson = outputExtendedJson;
     this.dropMalformed = readConfig.dropMalformed();
     this.columnNameOfCorruptRecord = readConfig.getColumnNameOfCorruptRecord();
     this.schemaContainsCorruptRecordColumn = !columnNameOfCorruptRecord.isEmpty()
@@ -166,7 +166,6 @@
   @VisibleForTesting
   Object convertBsonValue(
       final String fieldName, final DataType dataType, final BsonValue bsonValue) {
-<<<<<<< HEAD
     if (bsonValue.isNull()) {
       return null;
     } else if (dataType instanceof StructType) {
@@ -204,53 +203,16 @@
       return convertToString(bsonValue);
     } else if (dataType instanceof NullType) {
       return null;
-=======
-    try {
-      if (bsonValue.isNull()) {
-        return null;
-      } else if (dataType instanceof StructType) {
-        return convertToRow(fieldName, (StructType) dataType, bsonValue);
-      } else if (dataType instanceof MapType) {
-        return convertToMap(fieldName, (MapType) dataType, bsonValue);
-      } else if (dataType instanceof ArrayType) {
-        return convertToArray(fieldName, (ArrayType) dataType, bsonValue);
-      } else if (dataType instanceof BinaryType) {
-        return convertToBinary(fieldName, dataType, bsonValue);
-      } else if (dataType instanceof BooleanType) {
-        return convertToBoolean(fieldName, dataType, bsonValue);
-      } else if (dataType instanceof DateType) {
-        return convertToDate(fieldName, dataType, bsonValue);
-      } else if (dataType instanceof TimestampType) {
-        return convertToTimestamp(fieldName, dataType, bsonValue);
-      } else if (dataType instanceof FloatType) {
-        return convertToFloat(fieldName, dataType, bsonValue);
-      } else if (dataType instanceof IntegerType) {
-        return convertToInteger(fieldName, dataType, bsonValue);
-      } else if (dataType instanceof DoubleType) {
-        return convertToDouble(fieldName, dataType, bsonValue);
-      } else if (dataType instanceof ShortType) {
-        return convertToShort(fieldName, dataType, bsonValue);
-      } else if (dataType instanceof ByteType) {
-        return convertToByte(fieldName, dataType, bsonValue);
-      } else if (dataType instanceof LongType) {
-        return convertToLong(fieldName, dataType, bsonValue);
-      } else if (dataType instanceof DecimalType) {
-        return convertToDecimal(fieldName, dataType, bsonValue);
-      } else if (dataType instanceof StringType) {
-        return convertToString(bsonValue);
-      } else if (dataType instanceof NullType) {
-        return null;
-      }
-      throw invalidFieldData(fieldName, dataType, bsonValue);
-    } catch (DataException e) {
-      corruptedRecord = true;
-      if (isPermissive) {
-        return null;
-      }
-      throw e;
->>>>>>> 046251ad
-    }
-  }
+    }
+
+    throw invalidFieldData(fieldName, dataType, bsonValue);
+  }
+
+    private JsonWriterSettings getJsonWriterSettings() {
+        return outputExtendedJson
+                ? ConverterHelper.EXTENDED_JSON_WRITER_SETTINGS
+                : ConverterHelper.RELAXED_JSON_WRITER_SETTINGS;
+    }
 
   private GenericRowWithSchema convertToRow(
       final String fieldName, final StructType dataType, final BsonValue bsonValue) {
@@ -272,7 +234,6 @@
     return new GenericRowWithSchema(values.toArray(), dataType);
   }
 
-<<<<<<< HEAD
   private GenericRowWithSchema convertToRow(
       final StructType dataType, final BsonObjectId bsonValue) {
     List<Object> values = new ArrayList<>();
@@ -280,10 +241,7 @@
     return new GenericRowWithSchema(values.toArray(), dataType);
   }
 
-  private scala.collection.Map<String, ?> convertToMap(
-=======
   private scala.collection.immutable.Map<String, ?> convertToMap(
->>>>>>> 046251ad
       final String fieldName, final MapType dataType, final BsonValue bsonValue) {
     ensureFieldData(bsonValue::isDocument, () -> invalidFieldData(fieldName, dataType, bsonValue));
     ensureFieldData(
@@ -389,9 +347,9 @@
     return (byte) convertToBsonNumber(fieldName, dataType, bsonValue).longValue();
   }
 
-  private String convertToString(final BsonValue bsonValue) {
-    return toJson(bsonValue, getJsonWriterSettings(outputExtendedJson));
-  }
+    private String convertToString(final BsonValue bsonValue) {
+        return toJson(bsonValue, getJsonWriterSettings());
+    }
 
   private BsonNumber convertToBsonNumber(
       final String fieldName, final DataType dataType, final BsonValue bsonValue) {
@@ -443,7 +401,7 @@
   private DataException missingFieldException(final String fieldPath, final BsonDocument value) {
     return new DataException(format(
         "Missing field '%s' in: '%s'",
-        fieldPath, value.toJson(getJsonWriterSettings(outputExtendedJson))));
+        fieldPath, value.toJson(getJsonWriterSettings())));
   }
 
   @VisibleForTesting
