/*
 * Copyright 2008-present MongoDB, Inc.
 *
 * Licensed under the Apache License, Version 2.0 (the "License");
 * you may not use this file except in compliance with the License.
 * You may obtain a copy of the License at
 *
 *   http://www.apache.org/licenses/LICENSE-2.0
 *
 * Unless required by applicable law or agreed to in writing, software
 * distributed under the License is distributed on an "AS IS" BASIS,
 * WITHOUT WARRANTIES OR CONDITIONS OF ANY KIND, either express or implied.
 * See the License for the specific language governing permissions and
 * limitations under the License.
 *
 */

package com.mongodb.spark.sql.connector.schema;

import static java.lang.String.format;
import static java.util.Arrays.asList;

import com.mongodb.spark.sql.connector.config.WriteConfig;
import com.mongodb.spark.sql.connector.exceptions.DataException;
import com.mongodb.spark.sql.connector.exceptions.MongoSparkException;
import com.mongodb.spark.sql.connector.interop.JavaScala;
import java.io.Serializable;
import java.math.BigDecimal;
import java.util.Arrays;
import java.util.Date;
import java.util.List;
import java.util.Map;
import java.util.Objects;
import java.util.function.Function;
import java.util.stream.Collectors;
import org.apache.spark.sql.Row;
import org.apache.spark.sql.catalyst.InternalRow;
import org.apache.spark.sql.types.ArrayType;
import org.apache.spark.sql.types.DataType;
import org.apache.spark.sql.types.DataTypes;
import org.apache.spark.sql.types.Decimal;
import org.apache.spark.sql.types.DecimalType;
import org.apache.spark.sql.types.MapType;
import org.apache.spark.sql.types.StringType;
import org.apache.spark.sql.types.StructField;
import org.apache.spark.sql.types.StructType;
import org.bson.BsonArray;
import org.bson.BsonBinary;
import org.bson.BsonBoolean;
import org.bson.BsonDateTime;
import org.bson.BsonDecimal128;
import org.bson.BsonDocument;
import org.bson.BsonDouble;
import org.bson.BsonElement;
import org.bson.BsonInt32;
import org.bson.BsonInt64;
import org.bson.BsonNull;
import org.bson.BsonObjectId;
import org.bson.BsonString;
import org.bson.BsonValue;
import org.bson.json.JsonParseException;
import org.bson.types.Decimal128;
<<<<<<< HEAD
import org.bson.types.ObjectId;

import com.mongodb.spark.sql.connector.exceptions.DataException;
import com.mongodb.spark.sql.connector.interop.JavaScala;
=======
import org.jetbrains.annotations.NotNull;
>>>>>>> 046251ad

/**
 * The helper for conversion of GenericRowWithSchema instances to BsonDocuments.
 *
 * <p>All Spark types are considered convertible to Bson types.
 */
@NotNull
public final class RowToBsonDocumentConverter implements Serializable {

  private static final long serialVersionUID = 1L;

  private final InternalRowToRowFunction internalRowToRowFunction;
  private final boolean ignoreNulls;
  private final List<ObjectToBsonElement> mappers;

  /**
   * Construct a new instance
   *
   * @param schema the schema for the row
   * @param convertJson the convert Json configuration
   * @param ignoreNulls if true ignore any null values, even those in arrays, maps or struct values
   */
  public RowToBsonDocumentConverter(
      final StructType schema,
      final WriteConfig.ConvertJson convertJson,
      final boolean ignoreNulls) {

    this.internalRowToRowFunction = createInternalRowToRowFunction(schema);
    this.ignoreNulls = ignoreNulls;
    this.mappers = Arrays.stream(schema.fields())
        .map(f -> dataTypeToBsonElement(f, convertJson, ignoreNulls))
        .collect(Collectors.toList());
  }

  /**
   * Converts a {@link InternalRow} to a {@link BsonDocument}
   *
   * @param row the internal row to convert
   * @throws DataException if the {@code Row} is not convertable to a {@code BsonDocument}
   * @return a BsonDocument representing the data in the row
   */
  public BsonDocument fromRow(final InternalRow row) {
    return fromRow(internalRowToRowFunction.apply(row));
  }

  /**
   * Converts a {@link Row} to a {@link BsonDocument}
   *
   * @param row the row to convert
   * @throws DataException if the {@code Row} is not convertable to a {@code BsonDocument}
   * @return a BsonDocument representing the data in the row
   */
  public BsonDocument fromRow(final Row row) {
    return rowToBsonDocument(row, mappers, ignoreNulls);
  }

  /**
   * Returns a conversion function that converts an object to a BsonValue
   *
   * @param dataType the data type of the object
   * @param convertJson the string json conversion setting
   * @param ignoreNulls true if ignoring null values
   * @return a serializable function converts an object to a BsonValue
   */
  public static ObjectToBsonValue createObjectToBsonValue(
      final DataType dataType,
      final WriteConfig.ConvertJson convertJson,
      final boolean ignoreNulls) {
    ObjectToBsonValue cachedObjectToBsonValue =
        objectToBsonValue(dataType, convertJson, ignoreNulls);
    return (data) -> {
      if (!ignoreNulls && data == null) {
        return BsonNull.VALUE;
      }
      try {
        return cachedObjectToBsonValue.apply(data);
      } catch (Exception e) {
        throw new DataException(format(
            "Cannot cast %s into a BsonValue. %s has no matching BsonValue. Error: %s",
            data, dataType, e.getMessage()));
      }
    };
  }

  private static ObjectToBsonElement dataTypeToBsonElement(
      final StructField field,
      final WriteConfig.ConvertJson convertJson,
      final boolean ignoreNulls) {
    ObjectToBsonValue cachedObjectToBsonValue =
        createObjectToBsonValue(field.dataType(), convertJson, ignoreNulls);
    return (data) -> new BsonElement(field.name(), cachedObjectToBsonValue.apply(data));
  }

  @SuppressWarnings("unchecked")
  private static ObjectToBsonValue objectToBsonValue(
      final DataType dataType,
      final WriteConfig.ConvertJson convertJson,
      final boolean ignoreNulls) {
    if (DataTypes.BinaryType.acceptsType(dataType)) {
      return (data) -> new BsonBinary((byte[]) data);
    } else if (DataTypes.BooleanType.acceptsType(dataType)) {
      return (data) -> new BsonBoolean((Boolean) data);
    } else if (DataTypes.DoubleType.acceptsType(dataType)) {
      return (data) -> new BsonDouble(((Number) data).doubleValue());
    } else if (DataTypes.FloatType.acceptsType(dataType)) {
      return (data) -> new BsonDouble(((Number) data).floatValue());
    } else if (DataTypes.IntegerType.acceptsType(dataType)) {
      return (data) -> new BsonInt32(((Number) data).intValue());
    } else if (DataTypes.ShortType.acceptsType(dataType)) {
      return (data) -> new BsonInt32(((Number) data).intValue());
    } else if (DataTypes.ByteType.acceptsType(dataType)) {
      return (data) -> new BsonInt32(((Number) data).intValue());
    } else if (DataTypes.LongType.acceptsType(dataType)) {
      return (data) -> new BsonInt64(((Number) data).longValue());
    } else if (DataTypes.StringType.acceptsType(dataType)) {
      return (data) -> processString((String) data, convertJson);
    } else if (DataTypes.DateType.acceptsType(dataType)
        || DataTypes.TimestampType.acceptsType(dataType)) {
      return (data) -> {
        if (data instanceof Date) {
          // Covers java.util.Date, java.sql.Date, java.sql.Timestamp
          return new BsonDateTime(((Date) data).getTime());
        }
        throw new MongoSparkException(
            "Unsupported date type: " + data.getClass().getSimpleName());
      };
    } else if (DataTypes.NullType.acceptsType(dataType)) {
      return (data) -> BsonNull.VALUE;
    } else if (dataType instanceof DecimalType) {
      return (data) -> {
        BigDecimal bigDecimal = data instanceof BigDecimal
            ? (BigDecimal) data
            : ((Decimal) data).toBigDecimal().bigDecimal();
        return new BsonDecimal128(new Decimal128(bigDecimal));
      };
    } else if (dataType instanceof ArrayType) {
      DataType elementType = ((ArrayType) dataType).elementType();
      Function<Object, BsonValue> element =
          createObjectToBsonValue(elementType, convertJson, ignoreNulls);
      return (data) -> {
        BsonArray bsonArray = new BsonArray();

        List<Object> listData;
        if (data instanceof List) {
          listData = (List<Object>) data;
        } else if (data instanceof Object[]) {
          listData = asList((Object[]) data);
        } else {
          listData = JavaScala.asJava((scala.collection.Seq<Object>) data);
        }
        for (Object obj : listData) {
          if (!(ignoreNulls && Objects.isNull(obj))) {
            bsonArray.add(element.apply(obj));
          }
        }
        return bsonArray;
      };
    } else if (dataType instanceof MapType) {
      DataType keyType = ((MapType) dataType).keyType();
      DataType valueType = ((MapType) dataType).valueType();
      if (!(keyType instanceof StringType)) {
        throw new DataException(
            format("Cannot cast Map into a BsonValue. Invalid key type %s.", keyType));
      }
      Function<Object, BsonValue> value =
          createObjectToBsonValue(valueType, convertJson, ignoreNulls);

      return (data) -> {
        BsonDocument bsonDocument = new BsonDocument();
        Map<String, Object> mapData;
        if (data instanceof Map) {
          mapData = (Map<String, Object>) data;
        } else {
          mapData = JavaScala.asJava((scala.collection.Map<String, Object>) data);
        }
<<<<<<< HEAD
        mapData.forEach((k, v) -> bsonDocument.put(k, toBsonValue(valueType, v)));
        return bsonDocument;
      } else if (dataType instanceof StructType) {
        Row row = (Row) data;
        BsonDocument bsonDocument = new BsonDocument();
        StructField[] fields = row.schema().fields();
        if (fields.length == 1 && fields[0].name().equals("oid")) {
          return new BsonObjectId(new ObjectId(row.getString(0)));
        }
        for (StructField field : row.schema().fields()) {
          String name = field.name();
          int fieldIndex = row.fieldIndex(name);
          Object value = row.get(fieldIndex);
          if (value != null) {
            // keep only fields that are present in the row
            bsonDocument.append(field.name(), toBsonValue(field.dataType(), value));
          } else if (name.equals("_id")) {
            // there is a field with the name _id
            // and its value is null
            // assign a default value
            bsonDocument.append(field.name(), new BsonObjectId(new ObjectId()));
=======
        for (Map.Entry<String, Object> entry : mapData.entrySet()) {
          if (!(ignoreNulls && Objects.isNull(entry.getValue()))) {
            bsonDocument.put(entry.getKey(), value.apply(entry.getValue()));
>>>>>>> 046251ad
          }
        }
        return bsonDocument;
      };
    } else if (dataType instanceof StructType) {
      List<ObjectToBsonElement> local = Arrays.stream(((StructType) dataType).fields())
          .map(f -> dataTypeToBsonElement(f, convertJson, ignoreNulls))
          .collect(Collectors.toList());
      return (data) -> {
        Row row = (Row) data;
        return rowToBsonDocument(row, local, ignoreNulls);
      };
    }

    return (data) -> {
      throw new DataException(format(
          "Cannot cast %s into a BsonValue. %s data type has no matching BsonValue.",
          data, dataType));
    };
  }

  private static BsonDocument rowToBsonDocument(
      final Row row,
      final List<ObjectToBsonElement> objectToBsonElements,
      final boolean ignoreNulls) {
    BsonDocument bsonDocument = new BsonDocument();
    for (int i = 0; i < objectToBsonElements.size(); i++) {
      Object value = row.get(i);
      if (!(ignoreNulls && Objects.isNull(value))) {
        BsonElement bsonElement = objectToBsonElements.get(i).apply(value);
        bsonDocument.append(bsonElement.getName(), bsonElement.getValue());
      }
    }
    return bsonDocument;
  }

  private static final String BSON_TEMPLATE = "{v: %s}";
  private static final char JSON_OBJECT_START = '{';
  private static final char JSON_OBJECT_END = '}';

  private static final char JSON_ARRAY_START = '[';
  private static final char JSON_ARRAY_END = ']';

  private static boolean isJsonObjectOrArray(final String data) {
    if (data.isEmpty()) {
      return false;
    }
    char firstChar = data.charAt(0);
    char lastChar = data.charAt(data.length() - 1);
    return (firstChar == JSON_OBJECT_START && lastChar == JSON_OBJECT_END)
        || (firstChar == JSON_ARRAY_START && lastChar == JSON_ARRAY_END);
  }

  private static BsonValue processString(
      final String data, final WriteConfig.ConvertJson convertJson) {
    if (parseJsonData(data, convertJson)) {
      try {
        return BsonDocument.parse(format(BSON_TEMPLATE, data)).get("v");
      } catch (JsonParseException e) {
        return new BsonString(data);
      }
    }
    return new BsonString(data);
  }

  private static boolean parseJsonData(
      final String data, final WriteConfig.ConvertJson convertJson) {
    switch (convertJson) {
      case FALSE:
        return false;
      case ANY:
        return true;
      case OBJECT_OR_ARRAY_ONLY:
        return isJsonObjectOrArray(data);
      default:
        throw new AssertionError("Unexpected value: " + convertJson);
    }
  }

  private static InternalRowToRowFunction createInternalRowToRowFunction(final StructType schema) {
    try {
      return new InternalRowToRowFunction(schema);
    } catch (Exception e) {
      throw new DataException(
          format(
              "Unable to create InternalRow to Row Function using %s. Errors: %s",
              schema, e.getMessage()),
          e);
    }
  }

  interface ObjectToBsonElement extends Function<Object, BsonElement>, Serializable {}

  /**
   * A serializable {@code Function<Object, BsonValue>} interface.
   */
  public interface ObjectToBsonValue extends Function<Object, BsonValue>, Serializable {}
}<|MERGE_RESOLUTION|>--- conflicted
+++ resolved
@@ -60,14 +60,7 @@
 import org.bson.BsonValue;
 import org.bson.json.JsonParseException;
 import org.bson.types.Decimal128;
-<<<<<<< HEAD
-import org.bson.types.ObjectId;
-
-import com.mongodb.spark.sql.connector.exceptions.DataException;
-import com.mongodb.spark.sql.connector.interop.JavaScala;
-=======
 import org.jetbrains.annotations.NotNull;
->>>>>>> 046251ad
 
 /**
  * The helper for conversion of GenericRowWithSchema instances to BsonDocuments.
@@ -243,33 +236,9 @@
         } else {
           mapData = JavaScala.asJava((scala.collection.Map<String, Object>) data);
         }
-<<<<<<< HEAD
-        mapData.forEach((k, v) -> bsonDocument.put(k, toBsonValue(valueType, v)));
-        return bsonDocument;
-      } else if (dataType instanceof StructType) {
-        Row row = (Row) data;
-        BsonDocument bsonDocument = new BsonDocument();
-        StructField[] fields = row.schema().fields();
-        if (fields.length == 1 && fields[0].name().equals("oid")) {
-          return new BsonObjectId(new ObjectId(row.getString(0)));
-        }
-        for (StructField field : row.schema().fields()) {
-          String name = field.name();
-          int fieldIndex = row.fieldIndex(name);
-          Object value = row.get(fieldIndex);
-          if (value != null) {
-            // keep only fields that are present in the row
-            bsonDocument.append(field.name(), toBsonValue(field.dataType(), value));
-          } else if (name.equals("_id")) {
-            // there is a field with the name _id
-            // and its value is null
-            // assign a default value
-            bsonDocument.append(field.name(), new BsonObjectId(new ObjectId()));
-=======
         for (Map.Entry<String, Object> entry : mapData.entrySet()) {
           if (!(ignoreNulls && Objects.isNull(entry.getValue()))) {
             bsonDocument.put(entry.getKey(), value.apply(entry.getValue()));
->>>>>>> 046251ad
           }
         }
         return bsonDocument;
